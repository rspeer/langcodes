from setuptools import setup
import sys

if sys.version_info[0] >= 3:
    print(
        """
        Hey nice, you're on Python 3! You could be running a better,
        thread-safe version of langcodes that's written natively in Python 3.

        Just install `langcodes` instead of `langcodes-py2`.
        """
    )


LONG_DESC = """
langcodes is a toolkit for working with and comparing the standardized codes
for languages, such as 'en' for English, 'es' for Spanish, and 'zh-Hant' for
Traditional Chinese. These are BCP 47 language codes, formerly known as ISO
language codes.

langcodes is designed for Python 3, but this version of langcodes,
'langcodes-py2', is a backport to Python 2.7.

The documentation for langcodes lives in its README file, which you can read
on GitHub: https://github.com/LuminosoInsight/langcodes
"""


setup(
<<<<<<< HEAD
    name="langcodes-py2",
    version='1.1.1',
=======
    name="langcodes",
    version='1.1.2',
>>>>>>> 8ecd8b91
    maintainer='Luminoso Technologies, Inc.',
    maintainer_email='rspeer@luminoso.com',
    license="MIT",
    url='http://github.com/LuminosoInsight/langcodes',
    platforms=["any"],
    description="Labels and compares human languages in a standardized way -- Python 2 backport",
    long_description=LONG_DESC,
    packages=['langcodes'],
    include_package_data=True,
    zip_safe=False,
    classifiers=[
        "Programming Language :: Python :: 2",
        "Programming Language :: Python :: 2.7",
        "Programming Language :: Python :: 3",
        "Programming Language :: Python :: 3.3",
        "Programming Language :: Python :: 3.4",
        "License :: OSI Approved :: MIT License",
        "Operating System :: OS Independent",
        "Topic :: Software Development :: Libraries :: Python Modules",
    ],
)<|MERGE_RESOLUTION|>--- conflicted
+++ resolved
@@ -4,8 +4,8 @@
 if sys.version_info[0] >= 3:
     print(
         """
-        Hey nice, you're on Python 3! You could be running a better,
-        thread-safe version of langcodes that's written natively in Python 3.
+        Hey nice, you're on Python 3! You could be running a better
+        version of langcodes that's written natively in Python 3.
 
         Just install `langcodes` instead of `langcodes-py2`.
         """
@@ -27,13 +27,8 @@
 
 
 setup(
-<<<<<<< HEAD
     name="langcodes-py2",
-    version='1.1.1',
-=======
-    name="langcodes",
     version='1.1.2',
->>>>>>> 8ecd8b91
     maintainer='Luminoso Technologies, Inc.',
     maintainer_email='rspeer@luminoso.com',
     license="MIT",
