"""
Here, we test that we can associate a language code with each language name
that is commonly used on Wiktionary, that all the language codes are
different, and that each language name matches only one code.
"""
import pytest
import langcodes
from langcodes.language_lists import WIKT_LANGUAGE_NAMES
import pytest

LANGUAGES = ['en', 'de']

<<<<<<< HEAD
@pytest.mark.parametrize('target_lang', ['en', 'de'])
def test_wiktionary_languages(target_lang):
=======

@pytest.mark.parametrize(LANGUAGES)
def check_wiktionary_language(target_lang):
>>>>>>> c1200441
    seen_codes = {}
    for lang_name in WIKT_LANGUAGE_NAMES[target_lang]:
        if lang_name.startswith('Proto-'):
            continue
        code = str(langcodes.find(lang_name))
        assert code not in seen_codes, \
            "%r and %r have the same code" % (seen_codes[code], lang_name)
        seen_codes[code] = lang_name<|MERGE_RESOLUTION|>--- conflicted
+++ resolved
@@ -10,14 +10,8 @@
 
 LANGUAGES = ['en', 'de']
 
-<<<<<<< HEAD
-@pytest.mark.parametrize('target_lang', ['en', 'de'])
-def test_wiktionary_languages(target_lang):
-=======
-
 @pytest.mark.parametrize(LANGUAGES)
 def check_wiktionary_language(target_lang):
->>>>>>> c1200441
     seen_codes = {}
     for lang_name in WIKT_LANGUAGE_NAMES[target_lang]:
         if lang_name.startswith('Proto-'):
