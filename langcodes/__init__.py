<<<<<<< HEAD
# coding: utf-8
from __future__ import print_function, division, unicode_literals
from .tag_parser import parse
=======
from .tag_parser import parse_tag
>>>>>>> 657171c4
from .db import LanguageDB, LIKELY_SUBTAGS, LANGUAGE_MATCHING, PARENT_LOCALES
from .util import data_filename

DB = LanguageDB(data_filename('subtags.db'))

# When we're getting natural language information *about* languages, what
# language should it be in by default?
DEFAULT_LANGUAGE = 'en-US'

# Non-standard codes that should be unconditionally replaced.
NORMALIZED_LANGUAGES = {orig.lower(): new.lower()
                        for (orig, new) in DB.language_replacements()}

# Codes that the Unicode Consortium would rather replace with macrolanguages.
NORMALIZED_MACROLANGUAGES = {
    orig.lower(): new
    for (orig, new) in DB.language_replacements(macro=True)
}

# Mappings for all languages that have macrolanguages.
MACROLANGUAGES = {lang: macro for (lang, macro) in DB.macrolanguages()}


# Regions that have been renamed, merged, or re-coded. (This package doesn't
# handle the ones that have been split, like Yugoslavia.)
NORMALIZED_REGIONS = {
    orig.upper(): new.upper()
    for (orig, new) in DB.region_replacements()
}

DEFAULT_SCRIPTS = {
    lang: script
    for (lang, script) in DB.suppressed_scripts()
}


class LanguageData:
    ATTRIBUTES = ['language', 'macrolanguage', 'extlangs', 'script', 'region',
                  'variants', 'extensions', 'private']

    BROADER_KEYSETS = [
        {'language', 'script', 'region'},
        {'language', 'region'},
        {'language', 'script'},
        {'language'},
        {'macrolanguage', 'script', 'region'},
        {'macrolanguage', 'region'},
        {'macrolanguage', 'script'},
        {'macrolanguage'},
        {'script'},
        {}
    ]

    MATCHABLE_KEYSETS = [
        {'language', 'script', 'region'},
        {'language', 'script'},
        {'language'},
    ]

    def __init__(self, language=None, macrolanguage=None, extlangs=None,
                 script=None, region=None, variants=None, extensions=None,
                 private=None):
        self.language = language or macrolanguage
        self.macrolanguage = macrolanguage or language
        self.extlangs = extlangs
        self.script = script
        self.region = region
        self.variants = variants
        self.extensions = extensions
        self.private = private

    def __repr__(self):
        items = []
        for attr in self.ATTRIBUTES:
            if getattr(self, attr):
                if not (attr == 'macrolanguage'
                        and self.macrolanguage == self.language):
                    items.append('{0}={1!r}'.format(attr, getattr(self, attr)))
        return "LanguageData({})".format(', '.join(items))

    def __str__(self):
        return self.to_tag()

    def __getitem__(self, key):
        if key in self.ATTRIBUTES:
            return getattr(self, key)
        else:
            raise KeyError(key)

    def __contains__(self, key):
        return key in self.ATTRIBUTES and getattr(self, key)

    def __eq__(self, other):
        if not isinstance(other, LanguageData):
            return False
        return self.to_dict() == other.to_dict()

    def __ne__(self, other):
        return not self == other

    def to_dict(self):
        """
        Get a dictionary of the attributes of this LanguageData object, which
        can be useful for constructing a similar object.
        """
        result = {}
        for key in self.ATTRIBUTES:
            value = getattr(self, key)
            if value:
                result[key] = value
        return result

    def update(self, other):
        """
        Update this LanguageData with the fields of another LanguageData.
        """
        return LanguageData(
            language=other.language or self.language,
            macrolanguage=other.macrolanguage or self.macrolanguage,
            extlangs=other.extlangs or self.extlangs,
            script=other.script or self.script,
            region=other.region or self.region,
            variants=other.variants or self.variants,
            extensions=other.extensions or self.extensions,
            private=other.private or self.private
        )

    def update_dict(self, newdata):
        """
        Update the attributes of this LanguageData from a dictionary.
        """
        return LanguageData(
            language=newdata.get('language', self.language),
            macrolanguage=newdata.get('macrolanguage', self.macrolanguage),
            extlangs=newdata.get('extlangs', self.extlangs),
            script=newdata.get('script', self.script),
            region=newdata.get('region', self.region),
            variants=newdata.get('variants', self.variants),
            extensions=newdata.get('extensions', self.extensions),
            private=newdata.get('private', self.private)
        )

    @staticmethod
<<<<<<< HEAD
    def parse(tag, normalize=True):
=======
    def get(tag: str, normalize=True) -> 'LanguageData':
>>>>>>> 657171c4
        """
        Create a LanguageData object from a language tag string.

        If normalize=True, non-standard or overlong tags will be replaced as
        they're interpreted. This is recommended.

        >>> LanguageData.get('en-US')
        LanguageData(language='en', region='US')

        >>> LanguageData.get('sh-QU')        # transform deprecated tags
        LanguageData(language='sr', macrolanguage='sh', script='Latn', region='EU')

        >>> LanguageData.get('sgn-US')
        LanguageData(language='ase')

        >>> LanguageData.get('sgn-US', normalize=False)
        LanguageData(language='sgn', region='US')

        >>> LanguageData.get('zh-cmn-Hant')  # promote extlangs to languages
        LanguageData(language='cmn', macrolanguage='zh', script='Hant')

        >>> LanguageData.get('zh-cmn-Hant', normalize=False)
        LanguageData(language='zh', extlangs=['cmn'], script='Hant')

        >>> LanguageData.get('und')
        LanguageData()
        """
        data = {}
        # if the complete tag appears as something to normalize, do the
        # normalization right away. Smash case when checking, because the
        # case normalization that comes from parse_tag() hasn't been applied
        # yet.
        if normalize and tag.lower() in NORMALIZED_LANGUAGES:
            tag = NORMALIZED_LANGUAGES[tag.lower()]

        components = parse_tag(tag)

        for typ, value in components:
            if typ == 'extlang' and normalize and data['language']:
                # smash extlangs when possible
                minitag = '%s-%s' % (data['language'], value)
                if minitag in NORMALIZED_LANGUAGES:
                    norm = NORMALIZED_LANGUAGES[minitag]
                    data.update(
                        LanguageData.get(norm, normalize).to_dict()
                    )
                else:
                    data.setdefault(typ + 's', []).append(value)
            elif typ in {'extlang', 'variant', 'extension'}:
                data.setdefault(typ + 's', []).append(value)
            elif typ == 'language':
                if value == 'und':
                    pass
                elif normalize and value in NORMALIZED_LANGUAGES:
                    replacement = NORMALIZED_LANGUAGES[value]
                    # parse the replacement if necessary -- this helps with
                    # Serbian and Moldovan
                    data.update(
                        LanguageData.get(replacement, normalize).to_dict()
                    )
                else:
                    data[typ] = value
                    if value in MACROLANGUAGES:
                        data['macrolanguage'] = MACROLANGUAGES[value]
            elif typ == 'region':
                if normalize and value in NORMALIZED_REGIONS:
                    data[typ] = NORMALIZED_REGIONS[value]
                else:
                    data[typ] = value
            else:
                data[typ] = value

        return LanguageData(**data)

    def to_tag(self):
        """
        Convert a LanguageData back to a standard language tag, as a string.
        This is also the str() representation of a LanguageData object.

        >>> LanguageData(language='en', region='GB').to_tag()
        'en-GB'

        >>> LanguageData(language='yue', macrolanguage='zh', script='Hant',
        ...              region='HK').to_tag()
        'yue-Hant-HK'

        >>> LanguageData(script='Arab').to_tag()
        'und-Arab'

        >>> str(LanguageData(region='IN'))
        'und-IN'
        """
        subtags = ['und']
        if self.language:
            subtags[0] = self.language
        elif self.macrolanguage:
            subtags[0] = self.macrolanguage
        if self.extlangs:
            for extlang in sorted(self.extlangs):
                subtags.append(extlang)
        if self.script:
            subtags.append(self.script)
        if self.region:
            subtags.append(self.region)
        if self.variants:
            for variant in sorted(self.variants):
                subtags.append(variant)
        if self.extensions:
            for ext in self.extensions:
                subtags.append(ext)
        if self.private:
            subtags.append(self.private)
        return '-'.join(subtags)

    def simplify_script(self):
        """
        Remove the script from some parsed language data, if the script is
        redundant with the language.

        >>> LanguageData(language='en', script='Latn').simplify_script()
        LanguageData(language='en')

        >>> LanguageData(language='yi', script='Latn').simplify_script()
        LanguageData(language='yi', script='Latn')

        >>> LanguageData(language='yi', script='Hebr').simplify_script()
        LanguageData(language='yi')
        """
        if self.language and self.script:
            if DEFAULT_SCRIPTS.get(self.language) == self.script:
                return self.update_dict({'script': None})

        return self

    def assume_script(self):
        """
        Fill in the script if it's missing, and if it can be assumed from the
        language subtag. This is the opposite of `simplify_script`.

        >>> LanguageData(language='en').assume_script()
        LanguageData(language='en', script='Latn')

        >>> LanguageData(language='yi').assume_script()
        LanguageData(language='yi', script='Hebr')

        >>> LanguageData(language='yi', script='Latn').assume_script()
        LanguageData(language='yi', script='Latn')

        This fills in nothing when the script cannot be assumed -- such as when
        the language has multiple scripts, or it has no standard orthography:

        >>> LanguageData(language='sr').assume_script()
        LanguageData(language='sr')

        >>> LanguageData(language='eee').assume_script()
        LanguageData(language='eee')

        It also dosn't fill anything in when the language is unspecified.

        >>> LanguageData(region='US').assume_script()
        LanguageData(region='US')
        """
        if self.language and not self.script:
            try:
                return self.update_dict({'script': DEFAULT_SCRIPTS[self.language]})
            except KeyError:
                return self
        else:
            return self

    def prefer_macrolanguage(self):
        """
        BCP 47 doesn't specify what to do with macrolanguages and the languages
        they contain. The Unicode CLDR, on the other hand, says that when a
        macrolanguage has a dominant standardized language, the macrolanguage
        code should be used for that language. For example, Mandarin Chinese
        is 'zh', not 'cmn', according to Unicode, and Malay is 'ms', not 'zsm'.

        This isn't a rule you'd want to follow in all cases -- for example, you may
        want to be able to specifically say that 'ms' (the Malay macrolanguage)
        contains both 'zsm' (Standard Malay) and 'id' (Indonesian). But applying
        this rule helps when interoperating with the Unicode CLDR.

        So, applying `prefer_macrolanguage` to a LanguageData object will
        return a new object, replacing the language with the macrolanguage if
        it is the dominant language within that macrolanguage. It will leave
        non-dominant languages that have macrolanguages alone.

        >>> LanguageData.get('arb').prefer_macrolanguage()
        LanguageData(language='ar')

        >>> LanguageData.get('cmn-Hant').prefer_macrolanguage()
        LanguageData(language='zh', script='Hant')

        >>> LanguageData.get('yue-Hant').prefer_macrolanguage()
        LanguageData(language='yue', macrolanguage='zh', script='Hant')
        """
        language = self.language or 'und'
        if language in NORMALIZED_MACROLANGUAGES:
            return self.update_dict({
                'language': NORMALIZED_MACROLANGUAGES[language],
                'macrolanguage': None
            })
        else:
            return self

    @staticmethod
    def _filter_keys(d, keys):
        """
        Select a subset of keys from a dictionary.
        """
        return {key: d[key] for key in keys if key in d}

    def _filter_attributes(self, keyset):
        """
        Return a copy of this object with a subset of its attributes set.
        """
        filtered = self._filter_keys(self.to_dict(), keyset)
        return LanguageData(**filtered)

    def broaden(self):
        """
        Iterate through increasingly general versions of this parsed language tag.

        This isn't actually that useful for matching two arbitrary language tags
        against each other, but it is useful for matching them against a known
        standardized form, such as in the CLDR data.

        The list of broader versions to try appears in UTR 35, section 4.3,
        "Likely Subtags".

        >>> for langdata in LanguageData.get('nn-Latn-NO-x-thingy').broaden():
        ...     print(langdata)
        nn-Latn-NO-x-thingy
        nn-Latn-NO
        nn-NO
        nn-Latn
        nn
        no-Latn-NO
        no-NO
        no-Latn
        no
        und-Latn
        und
        """
        yield self
        for keyset in self.BROADER_KEYSETS:
            yield self._filter_attributes(keyset)

    def fill_likely_values(self):
        """
        The Unicode CLDR contains a "likelySubtags" data file, which can guess
        reasonable values for fields that are missing from a language tag.

        This is particularly useful for comparing, for example, "zh-Hant" and
        "zh-TW", two common language tags that say approximately the same thing
        via rather different information. (Using traditional Han characters is
        not the same as being in Taiwan, but each implies that the other is
        likely.)

        These implications are provided in the CLDR supplemental data, and are
        based on the likelihood of people using the language to transmit
        information on the Internet. (This is why the overall default is English,
        not Chinese.)

        >>> str(LanguageData.get('zh-Hant').fill_likely_values())
        'zh-Hant-TW'
        >>> str(LanguageData.get('zh-TW').fill_likely_values())
        'zh-Hant-TW'
        >>> str(LanguageData.get('ja').fill_likely_values())
        'ja-Jpan-JP'
        >>> str(LanguageData.get('pt').fill_likely_values())
        'pt-Latn-BR'
        >>> str(LanguageData.get('und-Arab').fill_likely_values())
        'ar-Arab-EG'
        >>> str(LanguageData.get('und-CH').fill_likely_values())
        'de-Latn-CH'
        >>> str(LanguageData().fill_likely_values())    # 'MURICA.
        'en-Latn-US'
        """
        for broader in self.broaden():
            tag = str(broader)
            if tag in LIKELY_SUBTAGS:
                result = LanguageData.get(LIKELY_SUBTAGS[tag])
                return result.update(self)

        raise RuntimeError(
            "Couldn't fill in likely values. This represents a problem with "
            "langcodes.db.LIKELY_SUBTAGS."
        )

    def _searchable_form(self):
        """
        Convert a parsed language tag so that the information it contains is in
        the best form for looking up information in the CLDR.
        """
        return self._filter_attributes(
            {'macrolanguage', 'language', 'script', 'region'}
        ).simplify_script().prefer_macrolanguage()

    def match_score(self, supported):
        """
        Suppose that `self` is the language that the user desires, and
        `supported` is a language that is actually supported. This method
        returns a number from 0 to 100 indicating the strength of the match
        between them. This is not a symmetric relation.

        See :func:`tag_match_score` for a function that works on strings,
        instead of requiring you to instantiate LanguageData objects first.
        Further documentation and examples appear with that function.
        """
        if supported == self:
            return 100

        desired_complete = self.prefer_macrolanguage().fill_likely_values()
        supported_complete = supported.prefer_macrolanguage().fill_likely_values()
        desired_reduced = desired_complete._searchable_form()
        supported_reduced = supported_complete._searchable_form()

        # if the languages match after we normalize them, that's very good
        if desired_reduced == supported_reduced:
            return 99

        # CLDR doesn't tell us how to combine the data in 'parentLocales' with
        # that in 'languageMatching', so here's a heuristic that seems to fit.
        desired_tag = str(desired_reduced)
        supported_tag = str(supported_reduced)
        if PARENT_LOCALES.get(desired_tag) == supported_tag:
            return 98
        if PARENT_LOCALES.get(supported_tag) == desired_tag:
            return 97

        # Look for language pairs that are present in CLDR's 'languageMatching'.
        for keyset in self.MATCHABLE_KEYSETS:
            desired_filtered_tag = str(
                desired_complete._filter_attributes(keyset).simplify_script()
            )
            supported_filtered_tag = str(
                supported_complete._filter_attributes(keyset).simplify_script()
            )
            pair = (desired_filtered_tag, supported_filtered_tag)
            if pair in LANGUAGE_MATCHING:
                return LANGUAGE_MATCHING[pair]

        if desired_complete.language == supported_complete.language:
            if desired_complete.script == supported_complete.script:
                return 96
            # Implement these wildcard rules about Han scripts explicitly.
            elif desired_complete.script == 'Hans' and supported_complete.script == 'Hant':
                return 85
            elif desired_complete.script == 'Hant' and supported_complete.script == 'Hans':
                return 75
            else:
                # A low-ish score for incompatible scripts.
                return 20

        if desired_complete.macrolanguage or supported_complete.macrolanguage:
            # This rule isn't in the CLDR data, because they don't trust any
            # information about sub-languages of a macrolanguage.
            #
            # If the two language codes share a macrolanguage, we take half of
            # what their match value would be if the macrolanguage were a language.

            desired_macro = desired_complete
            supported_macro = supported_complete
            if desired_complete.macrolanguage:
                desired_macro = desired_macro.update_dict(
                    {'language': desired_complete.macrolanguage,
                     'macrolanguage': None}
                )
            if supported_complete.macrolanguage:
                supported_macro = supported_macro.update_dict(
                    {'language': supported_complete.macrolanguage,
                     'macrolanguage': None}
                )
            if desired_macro != desired_complete or supported_macro != supported_complete:
                return desired_macro.match_score(supported_macro) // 2

        # There is nothing that matches.
        # CLDR would give a match value of 1 here, for reasons I suspect are
        # internal to their own software. Forget that. 0 should mean "no match".
        return 0

    # These methods help to show what the language tag means in natural
    # language. They actually apply the language-matching algorithm to find
    # the right language to name things in.

    def _get_name(self, attribute, language, min_score):
        assert attribute in self.ATTRIBUTES
        if isinstance(language, LanguageData):
            language = str(language)

        names = DB.names_for(attribute, getattr(self, attribute))
        names['und'] = getattr(self, attribute)
        return self._best_name(names, language, min_score)

    def _best_name(self, names, language, min_score):
        possible_languages = sorted(names.keys())
        target_language, score = best_match(language, possible_languages, min_score)
        return names[target_language]

    def language_name(self, language=DEFAULT_LANGUAGE, min_score=90):
        """
        Give the name of the language (and no other subtags) in a natural language.

        By default, things are named in English:

        >>> from pprint import pprint
        >>> LanguageData(language='fr').language_name()
        'French'

        But you can ask for language names in numerous other languages:

        >>> LanguageData(language='fr').language_name('fr')
        'français'

        Why does everyone get Slovak and Slovenian confused? Let's ask them.

        >>> LanguageData(language='sl').language_name('sl')
        'slovenščina'
        >>> LanguageData(language='sk').language_name('sk')
        'slovenčina'
        >>> LanguageData(language='sl').language_name('sk')
        'slovinčina'
        >>> LanguageData(language='sk').language_name('sl')
        'slovaščina'
        """
        return self._get_name('language', language, min_score)

    def script_name(self, language=DEFAULT_LANGUAGE, min_score=90):
        return self._get_name('script', language, min_score)

    def region_name(self, language=DEFAULT_LANGUAGE, min_score=90):
        return self._get_name('region', language, min_score)

    def variant_names(self, language=DEFAULT_LANGUAGE, min_score=90):
        names = []
        for variant in self.variants:
            var_names = DB.names_for('variant', variant)
            names.append(self._best_name(var_names, language, min_score))
        return names

    def describe(self, language=DEFAULT_LANGUAGE, min_score=90):
        """
        Return a dictionary that describes a given language tag in a specified
        natural language.

        See `language_name` and related methods for more specific versions of this.

        The desired `language` will in fact be matched against the available
        options using the matching technique that this module provides.  We can
        illustrate many aspects of this by asking for a description of Shavian
        script (a script devised by author George Bernard Shaw), and where you
        might find it, in various languages.

        >>> from pprint import pprint
        >>> shaw = LanguageData(script='Shaw').fill_likely_values()
        >>> pprint(shaw.describe('en'))
        {'language': 'English', 'region': 'U.K.', 'script': 'Shavian'}

        >>> pprint(shaw.describe('en-GB'))
        {'language': 'English', 'region': 'UK', 'script': 'Shavian'}

        >>> pprint(shaw.describe('en-AU'))
        {'language': 'English', 'region': 'UK', 'script': 'Shavian'}

        >>> pprint(shaw.describe('en-CA'))
        {'language': 'English', 'region': 'U.K.', 'script': 'Shavian'}

        >>> pprint(shaw.describe('fr'))
        {'language': 'anglais', 'region': 'R.-U.', 'script': 'shavien'}

        >>> pprint(shaw.describe('es'))
        {'language': 'inglés', 'region': 'Reino Unido', 'script': 'shaviano'}

        >>> pprint(shaw.describe('pt'))
        {'language': 'inglês', 'region': 'GB', 'script': 'shaviano'}

        >>> pprint(shaw.describe('uk'))
        {'language': 'англійська', 'region': 'Велика Британія', 'script': 'Шоу'}

        >>> pprint(shaw.describe('arb'))
        {'language': 'الإنجليزية', 'region': 'المملكة المتحدة', 'script': 'الشواني'}

        >>> pprint(shaw.describe('th'))
        {'language': 'อังกฤษ', 'region': 'สหราชอาณาจักร', 'script': 'ซอเวียน'}

        >>> pprint(shaw.describe('zh-Hans'))
        {'language': '英文', 'region': '英国', 'script': '萧伯纳式文'}

        >>> pprint(shaw.describe('zh-Hant'))
        {'language': '英文', 'region': '英國', 'script': '簫柏納字符'}

        >>> pprint(shaw.describe('ja'))
        {'language': '英語', 'region': 'イギリス', 'script': 'ショー文字'}

        >>> # When we don't have a localization for the language, we fall back on
        >>> # 'und', which just shows the language codes.
        >>> pprint(shaw.describe('lol'))
        {'language': 'en', 'region': 'GB', 'script': 'Shaw'}

        >>> # Wait, is that a real language?
        >>> pprint(LanguageData.get('lol').fill_likely_values().describe())
        {'language': 'Mongo', 'region': 'Congo (DRC)', 'script': 'Latin'}
        """
        names = {}
        if self.language:
            names['language'] = self.language_name(language, min_score)
        if self.script:
            names['script'] = self.script_name(language, min_score)
        if self.region:
            names['region'] = self.region_name(language, min_score)
        if self.variants:
            names['variants'] = self.variant_names(language, min_score)
        return names


def standardize_tag(tag, macro=False):
    """
    Standardize a language tag:

    - Replace deprecated values with their updated versions (if those exist)
    - Remove script tags that are redundant with the language
    - If *macro* is True, use a macrolanguage to represent the most common
      standardized language within that macrolanguage. For example, 'cmn'
      (Mandarin) becomes 'zh' (Chinese), and 'arb' (Modern Standard Arabic)
      becomes 'ar' (Arabic).
    - Format the result according to the conventions of BCP 47

    Macrolanguage replacement is not required by BCP 47, but it is required
    by the Unicode CLDR.

    >>> standardize_tag('en_US')
    'en-US'

    >>> standardize_tag('en-Latn')
    'en'

    >>> standardize_tag('en-uk')
    'en-GB'

    >>> standardize_tag('eng')
    'en'
    
    >>> standardize_tag('arb-Arab', macro=True)
    'ar'

    >>> standardize_tag('sh-QU')
    'sr-Latn-EU'

    >>> standardize_tag('sgn-US')
    'ase'

    >>> standardize_tag('zh-cmn-hans-cn')
    'cmn-Hans-CN'

    >>> standardize_tag('zh-cmn-hans-cn', macro=True)
    'zh-Hans-CN'
    
    >>> standardize_tag('zsm', macro=True)
    'ms'

    >>> standardize_tag('ja-latn-hepburn')
    'ja-Latn-hepburn'

    >>> standardize_tag('spa-latn-mx')
    'es-MX'

    If the tag can't be parsed according to BCP 47, this will raise a
    LanguageTagError (a subclass of ValueError):

    >>> standardize_tag('spa-mx-latn')
    Traceback (most recent call last):
        ...
    langcodes.tag_parser.LanguageTagError: This script subtag, 'latn', is out of place. Expected variant, extension, or end of string.
    """
    langdata = LanguageData.get(tag, normalize=True)
    if macro:
        langdata = langdata.prefer_macrolanguage()

    return langdata.simplify_script().to_tag()


_CACHE = {}


def tag_match_score(desired, supported):
    """
    Return a number from 0 to 100 indicating the strength of match between the
    language the user desires, D, and a supported language, S. The scale comes
    from CLDR data, but we've added some scale steps to deal with languages
    within macrolanguages.

    The results of tag_match_score are cached so that they'll be looked up
    more quickly in the future.

    A match strength of 100 indicates that the languages should be considered the
    same. Perhaps because they are the same.

    >>> tag_match_score('en', 'en')
    100

    >>> # Unspecified Norwegian means Bokmål in practice.
    >>> tag_match_score('no', 'nb')
    100

    >>> # Serbo-Croatian is a politically contentious idea, but in practice
    >>> # it's considered equivalent to Serbian in Latin characters.
    >>> tag_match_score('sh', 'sr-Latn')
    100

    A match strength of 99 indicates that the languages are the same after
    filling in likely values and normalizing. There may be situations in which
    the tags differ, but users are unlikely to be bothered. A machine learning
    algorithm expecting input in language S should do just fine in language D.

    >>> tag_match_score('en', 'en-US')
    99
    >>> tag_match_score('zh-Hant', 'zh-TW')
    99
    >>> tag_match_score('ru-Cyrl', 'ru')
    99

    A match strength of 97 or 98 means that the language tags are different,
    but are culturally similar enough that they should be interchangeable in
    most contexts. (The CLDR provides the data about related locales, but
    doesn't assign it a match strength. It uses hacky wildcard-based rules for
    this purpose instead. The end result is very similar.)

    >>> tag_match_score('en-AU', 'en-GB')   # Australian English is similar to British
    98
    >>> tag_match_score('en-IN', 'en-GB')   # Indian English is also similar to British
    98
    >>> # It might be slightly more unexpected to ask for British usage and get
    >>> # Indian usage than the other way around.
    >>> tag_match_score('en-GB', 'en-IN')
    97
    >>> tag_match_score('es-PR', 'es-419')  # Peruvian Spanish is Latin American Spanish
    98

    A match strength of 96 means that the tags indicate a regional difference.
    Users may notice some unexpected usage, and NLP algorithms that expect one
    language may occasionally trip up on the other.

    >>> # European Portuguese is a bit different from the Brazilian most common dialect
    >>> tag_match_score('pt', 'pt-PT')
    96
    >>> # UK and US English are also a bit different
    >>> tag_match_score('en-GB', 'en-US')
    96
    >>> # Swiss German speakers will understand standardized German
    >>> tag_match_score('gsw', 'de')
    96
    >>> # Most German speakers will think Swiss German is a foreign language
    >>> tag_match_score('de', 'gsw')
    0

    A match strength of 90 represents languages with a considerable amount of
    overlap and some amount of mutual intelligibility. People will probably be
    able to handle the difference with a bit of discomfort.

    Algorithms may have more trouble, but you could probably train your NLP on
    _both_ languages without any problems. Below this match strength, though,
    don't expect algorithms to be compatible.

    >>> tag_match_score('no', 'da')  # Norwegian Bokmål is like Danish
    90
    >>> tag_match_score('id', 'ms')  # Indonesian is like Malay
    90
    >>> # Serbian language users will usually understand Serbian in its other script.
    >>> tag_match_score('sr-Latn', 'sr-Cyrl')
    90

    A match strength of 85 indicates a script that well-educated users of the
    desired language will understand, but they won't necessarily be happy with
    it. In particular, those who write in Simplified Chinese can often
    understand the Traditional script.

    >>> tag_match_score('zh-Hans', 'zh-Hant')
    85
    >>> tag_match_score('zh-CN', 'zh-HK')
    85

    A match strength of 75 indicates a script that users of the desired language
    are passingly familiar with, but would have to go out of their way to learn.
    Those who write in Traditional Chinese are less familiar with the Simplified
    script than the other way around.

    >>> tag_match_score('zh-Hant', 'zh-Hans')
    75
    >>> tag_match_score('zh-HK', 'zh-CN')
    75

    Checking the macrolanguage is an extension that we added. The following
    match strengths from 37 to 50 come from our interpretation of how to handle
    macrolanguages, as opposed to the CLDR's position of wishing they would go
    away.

    A match strength of 50 means that the languages are different sub-languages of
    a macrolanguage. Their mutual intelligibility will vary considerably based on
    the circumstances.

    >>> # Gan is considered a kind of Chinese, but it's fairly different from Mandarin.
    >>> tag_match_score('gan', 'zh')
    50

    A match strength of 35 to 49 has one of the differences described above as well
    as being different sub-languages of a macrolanguage.

    >>> # Hong Kong uses traditional Chinese characters, but it may contain
    >>> # Cantonese-specific expressions that are gibberish in Mandarin,
    >>> # hindering intelligibility.
    >>> tag_match_score('zh-Hant', 'yue-HK')
    48
    >>> # Mainland Chinese is actually a poor match for Hong Kong Cantonese.
    >>> tag_match_score('yue-HK', 'zh-CN')
    37

    A match strength of 20 indicates that the script that's supported is a
    different one than desired. This is usually a big problem, because most
    people only read their native language in one script, and in another script
    it would be gibberish to them. I think CLDR is assuming you've got a good
    reason to support the script you support.

    >>> # Japanese may be understandable when romanized.
    >>> tag_match_score('ja', 'ja-Latn-US-hepburn')
    20
    >>> # You can read the Shavian script, right?
    >>> tag_match_score('en', 'en-Shaw')
    20

    A match strength of 10 is a last resort that might be better than matching
    nothing. In most cases, it indicates that numerous speakers of language D
    happen to understand language S, despite that there might be no connection
    between the languages.

    >>> tag_match_score('ta', 'en')   # Many computer-using Tamil speakers also know English.
    10
    >>> tag_match_score('af', 'nl')   # Afrikaans and Dutch at least share history.
    10
    >>> tag_match_score('eu', 'es')   # Basque speakers may grudgingly read Spanish.
    10

    Otherwise, the match value is 0.

    >>> tag_match_score('ar', 'fa')   # Arabic and Persian (Farsi) do not match.
    0
    >>> tag_match_score('en', 'ta')   # English speakers generally do not know Tamil.
    0
    """
    if (desired, supported) in _CACHE:
        return _CACHE[desired, supported]

    desired_ld = LanguageData.get(desired)
    supported_ld = LanguageData.get(supported)
    score = desired_ld.match_score(supported_ld)
    _CACHE[desired, supported] = score
    return score


def best_match(desired_language, supported_languages, min_score=90):
    """
    You have software that supports any of the `supported_languages`. You want
    to use `desired_language`. This function lets you choose the right language,
    even if there isn't an exact match.

    Returns:

    - The best-matching language code, which will be one of the
      `supported_languages` or 'und'
    - The match strength, from 0 to 100

    `min_score` sets the minimum score that will be allowed to match. If all
    the scores are less than `min_score`, the result will be 'und' with a
    strength of 0.

    When there is a tie for the best matching language, the first one in the
    tie will be used.

    Setting `min_score` lower will enable more things to match, at the cost of
    possibly mis-handling data or upsetting users. Read the documentation for
    :func:`tag_match_score` to understand what the numbers mean.

    >>> best_match('fr', ['de', 'en', 'fr'])
    ('fr', 100)
    >>> best_match('sh', ['hr', 'bs', 'sr-Latn', 'sr-Cyrl'])
    ('sr-Latn', 100)
    >>> best_match('zh-CN', ['zh-Hant', 'zh-Hans', 'gan', 'nan'])
    ('zh-Hans', 99)
    >>> best_match('zh-CN', ['cmn-Hant', 'cmn-Hans', 'gan', 'nan'])
    ('cmn-Hans', 99)
    >>> best_match('pt', ['pt-BR', 'pt-PT'])
    ('pt-BR', 99)
    >>> best_match('en-AU', ['en-GB', 'en-US'])
    ('en-GB', 98)
    >>> best_match('es-MX', ['es-ES', 'es-419', 'en-US'])
    ('es-419', 98)
    >>> best_match('es-MX', ['es-PU', 'es-AR', 'es-PY'])
    ('es-PU', 96)
    >>> best_match('es-MX', ['es-AR', 'es-PU', 'es-PY'])
    ('es-AR', 96)
    >>> best_match('id', ['zsm', 'mhp'])
    ('zsm', 90)
    >>> best_match('eu', ['el', 'en', 'es'], min_score=10)
    ('es', 10)
    >>> best_match('eu', ['el', 'en', 'es'])
    ('und', 0)
    """
    match_scores = [
        (supported, tag_match_score(desired_language, supported))
        for supported in supported_languages
    ]
    match_scores = [
        (supported, score) for (supported, score) in match_scores
        if score >= min_score
    ] + [('und', 0)]

    match_scores.sort(key=lambda item: -item[1])
    return match_scores[0]

<<<<<<< HEAD

def normalize_language_tag(tag, macrolanguage=True):
    """
    Converts a language tag to a standardized form. This includes making sure
    to use the shortest form of the language code, removing the script subtag
    if it's obvious, and using the conventional capitalization.

    If the 'macrolanguage' option is True (the default), it will follow the
    CLDR recommendation of using the codes for macrolanguages in place of the
    more specific code for the predominant language within that macrolanguage.

    >>> normalize_language_tag('eng')
    'en'
    >>> normalize_language_tag('eng-UK')
    'en-GB'
    >>> normalize_language_tag('zsm')
    'ms'
    >>> normalize_language_tag('arb-Arab')
    'ar'
    >>> normalize_language_tag('ja-latn-hepburn')
    'ja-Latn-hepburn'
    >>> normalize_language_tag('spa-latn-mx')
    'es-MX'

    If the tag can't be parsed according to BCP 47, this will raise a
    LanguageTagError (a subclass of ValueError):

    >>> normalize_language_tag('spa-mx-latn')
    Traceback (most recent call last):
        ...
    langcodes.tag_parser.LanguageTagError: This script subtag, 'latn', is out of place. Expected variant, extension, or end of string.
    """
    parsed = LanguageData.parse(tag)
    if macrolanguage:
        parsed = parsed.prefer_macrolanguage()
    return str(parsed.simplify_script())
=======
>>>>>>> 657171c4
<|MERGE_RESOLUTION|>--- conflicted
+++ resolved
@@ -1,10 +1,6 @@
-<<<<<<< HEAD
 # coding: utf-8
 from __future__ import print_function, division, unicode_literals
-from .tag_parser import parse
-=======
 from .tag_parser import parse_tag
->>>>>>> 657171c4
 from .db import LanguageDB, LIKELY_SUBTAGS, LANGUAGE_MATCHING, PARENT_LOCALES
 from .util import data_filename
 
@@ -148,11 +144,7 @@
         )
 
     @staticmethod
-<<<<<<< HEAD
-    def parse(tag, normalize=True):
-=======
     def get(tag: str, normalize=True) -> 'LanguageData':
->>>>>>> 657171c4
         """
         Create a LanguageData object from a language tag string.
 
@@ -972,43 +964,3 @@
 
     match_scores.sort(key=lambda item: -item[1])
     return match_scores[0]
-
-<<<<<<< HEAD
-
-def normalize_language_tag(tag, macrolanguage=True):
-    """
-    Converts a language tag to a standardized form. This includes making sure
-    to use the shortest form of the language code, removing the script subtag
-    if it's obvious, and using the conventional capitalization.
-
-    If the 'macrolanguage' option is True (the default), it will follow the
-    CLDR recommendation of using the codes for macrolanguages in place of the
-    more specific code for the predominant language within that macrolanguage.
-
-    >>> normalize_language_tag('eng')
-    'en'
-    >>> normalize_language_tag('eng-UK')
-    'en-GB'
-    >>> normalize_language_tag('zsm')
-    'ms'
-    >>> normalize_language_tag('arb-Arab')
-    'ar'
-    >>> normalize_language_tag('ja-latn-hepburn')
-    'ja-Latn-hepburn'
-    >>> normalize_language_tag('spa-latn-mx')
-    'es-MX'
-
-    If the tag can't be parsed according to BCP 47, this will raise a
-    LanguageTagError (a subclass of ValueError):
-
-    >>> normalize_language_tag('spa-mx-latn')
-    Traceback (most recent call last):
-        ...
-    langcodes.tag_parser.LanguageTagError: This script subtag, 'latn', is out of place. Expected variant, extension, or end of string.
-    """
-    parsed = LanguageData.parse(tag)
-    if macrolanguage:
-        parsed = parsed.prefer_macrolanguage()
-    return str(parsed.simplify_script())
-=======
->>>>>>> 657171c4
